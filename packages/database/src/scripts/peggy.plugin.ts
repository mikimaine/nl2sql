import type { Plugin as EsbuildPlugin } from "esbuild"
import { promises as fs } from "fs"
import peggy from "peggy"

export function EsbuildPeggyPlugin(): EsbuildPlugin {
  return {
    name: "esbuild-peggy-plugin",
    setup(build) {
      build.onLoad({ filter: /\.pegjs$/ }, async (args) => {
        const grammar = await fs.readFile(args.path, "utf8")

        const code = peggy.generate(grammar, {
          output: "source",
          format: "es",
          cache: true,
        })

        return {
          contents: code,
          loader: "ts",
        }
      })
    },
<<<<<<< HEAD
  };
}

export const VitePeggyPlugin = () => {
  return {
    name: "vite-peggy-plugin",
    async transform(grammar: string, id: string) {
      if (!id.endsWith(".pegjs")) return;
      const code = peggy.generate(grammar, { output: "source", format: "es" });
      return {
        code,
      };
    },
  };
};
=======
  }
}
>>>>>>> dd393fce
<|MERGE_RESOLUTION|>--- conflicted
+++ resolved
@@ -21,8 +21,7 @@
         }
       })
     },
-<<<<<<< HEAD
-  };
+  }
 }
 
 export const VitePeggyPlugin = () => {
@@ -36,8 +35,4 @@
       };
     },
   };
-};
-=======
-  }
-}
->>>>>>> dd393fce
+};
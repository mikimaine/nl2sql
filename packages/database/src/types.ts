--- conflicted
+++ resolved
@@ -34,19 +34,11 @@
 
 export type JOIN_TYPE = "INNER" | "LEFT" | "RIGHT" | "FULL" | "CROSS" | 'JOIN';
 export type JoinNode = {
-<<<<<<< HEAD
   type: "join";
   joinType: JOIN_TYPE;
   table: TableNode | SubQueryNode;
   on: ExpressionNode;
 };
-=======
-  type: "join"
-  joinType: "INNER" | "LEFT" | "RIGHT" | "FULL" | "CROSS"
-  table: TableNode | SubQueryNode
-  on: ExpressionNode
-}
->>>>>>> dd393fce
 
 export type FilterNode = {
   type: "filter"
@@ -78,16 +70,8 @@
 }
 
 export type ExpressionNode = {
-<<<<<<< HEAD
   type: "expression";
   left: string | number | ExpressionNode;
   operator?: string;
   right?: string | number | ExpressionNode | string[];
-};
-=======
-  type: "expression"
-  left: string | ExpressionNode
-  operator?: string
-  right?: string | number | ExpressionNode | string[]
-}
->>>>>>> dd393fce
+};
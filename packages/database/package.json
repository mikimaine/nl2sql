--- conflicted
+++ resolved
@@ -1,5 +1,4 @@
 {
-<<<<<<< HEAD
     "name": "@parse-it/database",
     "version": "0.1.1",
     "description": "A simple query builder for TypeScript",
@@ -42,48 +41,4 @@
     "publishConfig": {
         "access": "public"
     }
-=======
-  "name": "@parse-it/database",
-  "version": "0.4.2",
-  "description": "A simple query builder for TypeScript",
-  "main": "dist/index.js",
-  "module": "dist/index.mjs",
-  "types": "dist/index.d.ts",
-  "files": [
-    "dist"
-  ],
-  "scripts": {
-    "build": "tsup src/index.ts --format cjs,esm --dts",
-    "dev": "tsup --watch",
-    "test": "vitest run",
-    "test:watch": "vitest"
-  },
-  "keywords": [
-    "typescript",
-    "library"
-  ],
-  "author": "Mikiyas Amdu",
-  "license": "MIT",
-  "repository": {
-    "type": "git",
-    "url": "git+https://github.com/parse-it/parse-it.git",
-    "directory": "packages/database"
-  },
-  "bugs": {
-    "url": "https://github.com/parse-it/parse-it/issues"
-  },
-  "homepage": "https://github.com/parse-it/parse-it#readme",
-  "devDependencies": {
-    "tsup": "^8.3.5",
-    "typescript": "^5.7.2",
-    "vitest": "^2.1.8"
-  },
-  "dependencies": {
-    "peggy": "^4.2.0"
-  },
-  "publishConfig": {
-    "access": "restricted",
-    "registry": "https://npm.pkg.github.com"
-  }
->>>>>>> dd393fce
 }